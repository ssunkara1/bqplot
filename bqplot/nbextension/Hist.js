--- conflicted
+++ resolved
@@ -144,15 +144,10 @@
             var stroke = this.model.get("stroke");
             var opacities = this.model.get("opacities");
             this.el.selectAll(".rect")
-<<<<<<< HEAD
-              .style("stroke", (stroke === null || stroke === undefined) ? "none" : stroke)
+              .style("stroke", stroke)
               .style("opacity", function(d, i) {
                     return opacities[i]
               });
-=======
-              .style("stroke", stroke)
-              .style("opacity", opacity);
->>>>>>> d8d651d3
         },
         calculate_bar_width: function() {
             var x_scale = this.scales["sample"];
