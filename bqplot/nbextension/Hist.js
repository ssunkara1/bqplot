--- conflicted
+++ resolved
@@ -225,15 +225,10 @@
               });
 
             bar_groups.exit().remove();
-<<<<<<< HEAD
-            this.update_stroke_and_opacities();
-=======
 
             //bin_pixels contains the pixel values of the start points of each
             //of the bins and the end point of the last bin.
             this.bin_pixels = this.model.x_bins.map(function(el) { return x_scale.scale(el) + x_scale.offset; });
-            this.update_stroke_and_opacity();
->>>>>>> 0d6e8bbc
         },
         bar_click_handler: function (args) {
             var data = args["data"];
