--- conflicted
+++ resolved
@@ -226,15 +226,10 @@
             var stroke = this.model.get("stroke");
             var opacities = this.model.get("opacities");
             this.el.select(".pielayout").selectAll(".slice")
-<<<<<<< HEAD
-              .style("stroke", (stroke === undefined || stroke === null) ? "none" : stroke)
+              .style("stroke", stroke)
               .style("opacity", function(d, i) {
                             return opacities[i]
                     });
-=======
-              .style("stroke", stroke)
-              .style("opacity", opacity);
->>>>>>> bfcb01fc
         },
         update_colors: function() {
             var that = this;
